import os
import sys
from functools import lru_cache, wraps
from collections import OrderedDict

import astropy.units as astropy_units
import numpy as np
import six
from astromodels.functions.function import Function1D, FunctionMeta
from astromodels.utils import configuration
from astropy.io import fits
from numba import njit
from scipy.interpolate import interp1d

from bb_astromodels.utils.cache import cache_array_method
from bb_astromodels.utils.data_files import _get_data_file_path
from bb_astromodels.utils.numba_functions import calc_ion_spec_numba


class Absori(Function1D, metaclass=FunctionMeta):
    r"""
    description :
        Ionized medium absorption (absori implementation from xspec),
        f(E) = exp(- NH * sigma(E, temp, xi, gamma, abundance))
        contributed by Björn Biltzinger
    parameters :
        NH :
            desc : absorbing column density in units of 1e22 particles per cm^2
            initial value : 1.0
            is_normalization : False
            transformation : log10
            min : 1e-4
            max : 1e4
            delta : 0.1

        redshift :
            desc : the redshift of the source
            initial value : 0.
            is_normalization : False
            min : 0
            max : 15
            delta : 0.1
            fix: True

        temp :
            desc : temperture of the gas in K
            initial value : 10000.0
            is_normalization : False
            transformation : log10
            min : 1e2
            max : 1e9
            delta : 0.1

        xi :
            desc : absorber ionization state =L/nR^2
            initial value : 1.0
            is_normalization : False
            transformation : log10
            min : 0.1
            max : 1e3
            delta : 0.1

        gamma :
            desc : photon index of the ionizing spectrum
            initial value : 2.0
            is_normalization : False
            min : 0
            max : 5
            delta : 0.1

        abundance:
            desc : Abundance of elements >He and <Fe compared to base model (log10(n/n_basemodel))
            initial value : 0.0
            is_normalization : False
            min : -10
            max : 10
            delta : 0.1

        fe_abundance :
            desc : Abundance of Fe compared to base model (log10(nFe/nFe_basemodel))
            initial value : 0.0
            is_normalization : False
            min : -10
            max : 10
            delta : 0.1

    """

    def _setup(self):
        self._fixed_units = (
            astropy_units.keV,
            astropy_units.dimensionless_unscaled,
        )
        # the elements in this model
        self._absori_elements = [
            "H",
            "He",
            "C",
            "N",
            "O",
            "Ne",
            "Mg",
            "Si",
            "S",
            "Fe",
        ]

        # load database for absori
        (
            self._ion,
            self._sigma,
            self._atomicnumber,
            self._base_energy,
        ) = self._load_sigma()

        self._cache = OrderedDict()

        self._max_atomicnumber = int(np.max(self._atomicnumber))

        self._sigma = self._sigma.T

        self._base_energy = np.array(self._base_energy, dtype=float)

        # precalc two masks needed in the calc
        # valid entries of the num matrix
        self._mask_valid = np.zeros_like(self._ion[:, :, 0], dtype=bool)
        for i, n in enumerate(self._atomicnumber):
            self._mask_valid[i, :n] = True

        self._mask_2 = np.zeros_like(self._ion[:, :, 0], dtype=bool)
        for i, n in enumerate(self._atomicnumber - 1):
            self._mask_2[i, n] = True

        # build the interpolation of sigma
        self._interp_sigma = interp1d(self._base_energy, self._sigma, axis=0)

        # precalc the "deltaE" per ebin in the base energy
        self._deltaE = np.zeros(len(self._base_energy))
        self._deltaE[0] = self._base_energy[1] - self._base_energy[0]
        self._deltaE[-1] = self._base_energy[-1] - self._base_energy[-2]
        self._deltaE[1:-1] = (
            self._base_energy[2:] - self._base_energy[0:-2]
        ) / 2

        # load abundance
        self._abundance = self._load_abundance()

    def _load_sigma(self):
        """
        Load the base data for absori.
        Not the most efficient way but only needed
        in the precalc.
        """
        ion = np.zeros((10, 26, 10))
        sigma = np.zeros((10, 26, 721))
        atomicnumber = np.empty(10, dtype=int)

        with fits.open(
            _get_data_file_path(os.path.join("ionized", "mansig.fits"))
        ) as f:
            znumber = f["SIGMAS"].data["Z"]
            ionnumber = f["SIGMAS"].data["ION"]
            sigmadata = f["SIGMAS"].data["SIGMA"]
            iondata = f["SIGMAS"].data["IONDATA"]

            energy = f["ENERGIES"].data["ENERGY"]

        currentZ = -1
        iZ = -1
        iIon = -1
        for i in range(len(znumber)):
            if znumber[i] != currentZ:
                iZ += 1
                atomicnumber[iZ] = znumber[i]
                currentZ = znumber[i]
                iIon = -1
            iIon += 1
            for k in range(10):
                ion[iZ, iIon, k] = iondata[i][k]

            # change units of coef

            ion[iZ][iIon][1] *= 1.0e10
            ion[iZ][iIon][3] *= 1.0e04
            ion[iZ][iIon][4] *= 1.0e-04
            ion[iZ][iIon][6] *= 1.0e-04

            for k in range(721):
                sigma[iZ][iIon][k] = sigmadata[i][k] / 6.6e-27

        return ion, sigma, atomicnumber, energy

    def _load_abundance(self, model="angr"):
        """
        Load the base abundance for the given model.
        Only needed in the precalc.
        """
        with open(
            _get_data_file_path(os.path.join("abundance", "abundances.dat"))
        ) as f:
            rows = f.readlines()
            ele = np.array(rows[0].split(" "), dtype=str)
            ele = ele[ele != ""][1:]
            # get rid of \n at the end
            ele[-1] = ele[-1][:2]
            vals = np.zeros((7, len(ele)))
            keys = []
            for i, row in enumerate(rows[1:8]):
                l = np.array(row.split(" "), dtype=str)
                l = l[l != ""]
                # get rid of \n at the end
                if l[-1][-2:] == "\n":
                    l[-1] = l[-1][:2]
                if l[-1] == "\n":
                    l = l[:-1]
                vals[i] = np.array(l[1:], dtype=float)
                keys.append(l[0][:-1])
            keys = np.array(keys)
        vals_all = np.zeros(len(self._absori_elements))
        for i, element in enumerate(self._absori_elements):
            assert (
                element in ele
            ), f"{element} not a valid element. Valid elements: {ele}"

            idx = np.argwhere(ele == element)[0, 0]

            assert (
                model in keys
            ), f"{model} not a valid name. Valid names: {keys}"

            idy = np.argwhere(keys == model)[0, 0]

            vals_all[i] = vals[idy, idx]

        return vals_all

    def _set_units(self, x_unit, y_unit):

        self.NH.unit = astropy_units.cm ** (-2)
        self.redshift.unit = astropy_units.dimensionless_unscaled
        self.temp.unit = astropy_units.K
        self.gamma.unit = astropy_units.dimensionless_unscaled
        self.xi.unit = astropy_units.dimensionless_unscaled
        self.abundance.unit = astropy_units.dimensionless_unscaled
        self.fe_abundance.unit = astropy_units.dimensionless_unscaled

    def evaluate(
        self, x, NH, redshift, temp, xi, gamma, abundance, fe_abundance
    ):
        # calc energies with z
        e = x * (1 + redshift)
        # calc opacity
        opacity = self._calc_opacity(
            e, temp, xi, gamma, abundance, fe_abundance
        )

        return np.exp(-NH * opacity)

    # @cache_array_method(maxsize=1)
    def _calc_opacity(self, e, temp, xi, gamma, abundance, fe_abundance):
        """
        Calculate the opacity for the given parameters and energies
        """

        # calc the ionizing spectrum
        #spec = self._calc_ion_spec(gamma)

        # get the num matrix
        num = self._calc_num(gamma, temp, xi)

        # get abundance TODO check this
        ab = np.copy(self._abundance)
        ab[2:-1] *= 10 ** abundance  # for elements>He
        ab[-1] *= 10 ** fe_abundance  # for iron

        # weight num by abundance
        num *= ab
        # interpolate sigma for the given e values
        sigma = self._interpolate_sigma(e)

        # multiply together and sum
        return np.sum(num * sigma, axis=(1, 2)) * 6.6e-5

    #@cache_array_method(maxsize=1000)
    def _interpolate_sigma(self, ekev):
        """
        Interpolate sigma for the e values
        """
        e = 1000 * ekev

        sigma = np.zeros((len(e), self._sigma.shape[1], self._sigma.shape[2]))

        # we have to split in three parts. e>max(base_energy)
        # and e<min(base_energy) and rest
        mask1 = e > self._base_energy[-1]
        mask2 = e < self._base_energy[0]

        mask3 = (~mask1) * (~mask2)
        # for mask true use simple interpolation between
        # the base energy values

        sigma[mask3] = self._interp_sigma(e[mask3])

        # for mask false extend the sigma at the highest energy base value with
        # a powerlaw with slope -3

        sigma[mask1] = self._sigma[720]
        sigma[mask1] *= np.expand_dims(
            np.power((e[mask1] / self._base_energy[-1]), -3.0), axis=(1, 2)
        )

        sigma[mask2] = self._sigma[0]

        return sigma

<<<<<<< HEAD
    #    @lru_cache(maxsize=1)
=======
    @lru_cache(maxsize=4)
>>>>>>> 905fb6a1
    def _calc_ion_spec(self, gamma):
        """
        Calc the F(E)*deltaE at the grid energies of the base energies.
        """

        try:

            value = self._cache[gamma]
            self._cache.move_to_end(gamma)

        except KeyError:

            value = calc_ion_spec_numba(gamma, self._base_energy, self._deltaE)

            if len(self._cache) > 1:

                self._cache.popitem(False)

            self._cache[gamma] = value

        return value

    @lru_cache(maxsize=4)
    def _calc_num(self, gamma, temp, xi):
        """
        Calc the num matrix. I don't really understand most of this. I copied the code
        from xspec and vectrorized most of the calc for speed. Tested to give the same result
        like xspec.
        """
        spec = self._calc_ion_spec(gamma)
        # transform temp to units of 10**4 K
        t4 = 0.0001 * temp
        tfact = 1.033e-3 / np.sqrt(t4)

        # log of xi
        if xi <= 0:
            xil = -100.0
        else:
            xil = np.log(xi)

        num = np.zeros((self._max_atomicnumber, len(self._atomicnumber)))

        # loop over all types of atoms in the model
        e1 = np.exp(-self._ion[:, :, 4] / t4)
        e2 = np.exp(-self._ion[:, :, 6] / t4)
        arec = self._ion[:, :, 1] * np.power(
            t4, -self._ion[:, :, 2]
        ) + self._ion[:, :, 3] * np.power(t4, -1.5) * e1 * (
            1.0 + self._ion[:, :, 5] * e2
        )
        z2 = self._atomicnumber ** 2
        y = 15.8 * z2 / t4
        arec2 = tfact * z2 * (1.735 + np.log(y) + 1 / (6.0 * y))
        arec[self._mask_2] = arec2

        intgral = np.sum(self._sigma.T * spec, axis=2)

        ratio = np.zeros_like(arec)

        ratio[arec != 0] = np.log(
            3.2749e-6 * intgral[arec != 0] / arec[arec != 0]
        )
        # ratio = np.log(3.2749e-6*intgral/arec)
        # ratio[arec == 0] = 0
        ratcumsum = np.cumsum(ratio, axis=1)

        mul = ratcumsum + (np.arange(1, self._max_atomicnumber + 1)) * xil
        mul[~self._mask_valid] = -(10 ** 99)
        mult = np.max(mul, axis=1)
        mul = (mul.T - mult).T
        emul = np.exp(mul)
        emul[~self._mask_valid] = 0

        s = np.sum(emul, axis=1)

        s += np.exp(-mult)
        num[0] = -mult - np.log(s)
        for j in range(1, 26):
            num[j] = num[j - 1] + ratio[:, j - 1] + xil

        num = np.exp(num)
        num[~self._mask_valid.T] = 0
        return num


class Integrate_Absori(Absori, metaclass=FunctionMeta):
    r"""
    description :
        Integrate ionized medium absorption (absori implementation from xspec) over redshift
        contributed by Björn Biltzinger
    parameters :
        n0 :
            desc : local particle density of IGM in units of cm^-3
            initial value : 1e-4
            is_normalization : False
            transformation : log10
            min : 1e-9
            max : 1
            delta : 0.1

        delta :
            desc: delta parameter for the density evolution with z => n(r)=n0*(1+z)^delta
            initial value : 0
            is_normalization : False
            min : -10
            max : 10
            delta : 0.1
            fix: True

        redshift :
            desc : the redshift of the source
            initial value : 0.
            is_normalization : False
            min : 0
            max : 15
            delta : 0.1
            fix: True

        temp :
            desc : temperture of the IGM in K
            initial value : 10000.0
            is_normalization : False
            transformation : log10
            min : 1e2
            max : 1e9
            delta : 0.1

        xi :
            desc : absorber ionization state of the IGM =L/nR^2
            initial value : 1.0
            is_normalization : False
            transformation : log10
            min : 0.1
            max : 1e3
            delta : 0.1

        gamma :
            desc : photon index of the ionizing spectrum
            initial value : 2.0
            is_normalization : False
            min : 0
            max : 5
            delta : 0.1

        abundance:
            desc : Abundance of elements >He and <Fe compared to base model (log10(n/n_basemodel))
            initial value : 0.0
            is_normalization : False
            min : -10
            max : 10
            delta : 0.1

        fe_abundance :
            desc : Abundance of Fe compared to base model (log10(nFe/nFe_basemodel))
            initial value : 0.0
            is_normalization : False
            min : -10
            max : 10
            delta : 0.1

    """

    def _setup(self):
        super(Integrate_Absori, self)._setup()
        self._omegam = 0.307
        self._omegal = 0.693
        self._h0 = 67.7
        self._cmpermpc = 3.08568e24
        self._c = 2.99792458e5
        self._last_x_sum = 0
        self._last_z = None
        #self._2last_x_sum = 0
        #self._2last_z = None
        #self._3last_x_sum = 0
        #self._3last_z = None
        self._last_sigma_all = None
        #self._last_sigma_all2 = None
        #self._last_sigma_all3 = None
        self._xsec_precalc = None
        #self._xsec_precalc2 = None
        #self._xsec_precalc3 = None
        self._last_gamma = None
        self._last_temp = None
        self._last_xi = None
        #if self.redshift.fixed == True:
        #    # precalc the sigma interpolation
        #    nz = int(self.redshift/0.02)
        #    zsam = self.redshift/nz
        #    zz = zsam*0.5
        #    sigma = np.zeros((nz, len(e), self._sigma.shape[1], self._sigma.shape[2]))
        #    for i in range(nz):
        #        z1 = zz+1.0
        #        sigma[i] = self._interpolate_sigma(x*z1)

    def _set_units(self, x_unit, y_unit):
        self.n0.unit = astropy_units.cm ** (-3)
        self.delta.unit = astropy_units.dimensionless_unscaled
        self.redshift.unit = astropy_units.dimensionless_unscaled
        self.temp.unit = astropy_units.K
        self.gamma.unit = astropy_units.dimensionless_unscaled
        self.xi.unit = astropy_units.erg*astropy_units.cm*astropy_units.s**(-1)
        self.abundance.unit = astropy_units.dimensionless_unscaled
        self.fe_abundance.unit = astropy_units.dimensionless_unscaled

<<<<<<< HEAD
    def evaluate(
        self, x, n0, delta, redshift, temp, xi, gamma, abundance, fe_abundance
    ):
=======
    @lru_cache(maxsize=5)
    def _interpolate_sigma_all(self, ekev):
        print("Hallo")
        sigma_all = np.zeros((self._nz, len(ekev), self._sigma.shape[1], self._sigma.shape[2]))
        zz = 0.5*self._zsam
        for i in range(self._nz):
                z1 = zz+1.0
                sigma_all[i] = self._interpolate_sigma(ekev*z1)
                zz += self._zsam
        return sigma_all
>>>>>>> 905fb6a1

    def evaluate(self, x, n0, delta, redshift, temp, xi, gamma, abundance, fe_abundance):
        # define z shells
<<<<<<< HEAD
        nz = int(redshift / 0.02)
        zsam = redshift / nz
        zz = zsam * 0.5
        spec = self._calc_ion_spec(gamma)
        num = self._calc_num(spec, temp, xi)
=======
        nz = int(redshift/0.02)
        zsam = redshift/nz
        zz = zsam*0.5
        #spec = self._calc_ion_spec(gamma)
        num = self._calc_num(gamma, temp, xi)
>>>>>>> 905fb6a1

        # get abundance TODO check this
        ab = np.copy(self._abundance)
        ab[2:-1] *= 10 ** abundance  # for elements>He
        ab[-1] *= 10 ** fe_abundance  # for iron

        # weight num by abundance
        num_ab = num*ab
        # array with the taus for alle energies
        taus = np.zeros(len(x))

        #self._z = redshift
        #self._nz = nz
        #self._zsam = zsam
        #sigma_all = self._interpolate_sigma_all(x)

        ################## Some kind of caching of the last calls (last 3 for the sigma interp, because 3ML calls the function on the edges and on the middle of the ebins for
        ################## simpson integration)... Have to improve this at some point

        if self._last_gamma == gamma and self._last_temp == temp and self._last_xi == xi:
            new_num = False
        else:
            new_num = True
            self._last_gamma = gamma
            self._last_temp = temp
            self._last_xi = xi

        new_sigma_interp = True

        sum_x = np.sum(x)
        #if np.all(self._last_x == x):
        if self._last_x_sum == sum_x:
            if self._last_z == redshift:
                #everything stayed the same
                #sigma_all = self._last_sigma_all
                #xsec_precalc = self._xsec_precalc
                new_sigma_interp = False
        if new_sigma_interp:
            self._last_z = redshift
            self._last_x_sum = sum_x
        #if np.all(self._2last_x == x):
        #if self._2last_x_sum == sum_x:
        #    if self._2last_z == redshift:
        #        #everything stayed the same
        #        #xsec_precalc = self._xsec_precalc2
        #        sigma_all = self._last_sigma_all2
        #        new_sigma_interp = False
        #if np.all(self._3last_x == x):
        #if self._3last_x_sum == sum_x:
        #    if self._3last_z == redshift:
        #        #everything stayed the same
        #        sigma_all = self._last_sigma_all3
        #        #xsec_precalc = self._xsec_precalc3
        #        new_sigma_interp = False
        if new_sigma_interp or new_num:
            #self._3last_z = self._2last_z
            #self._3last_x_sum = self._2last_x_sum
            #self._2last_z = self._last_z
            #self._2last_x_sum = self._last_x_sum
            # something changed we have to recalc the sigma interpolation
            #self._last_sigma_all3 = self._last_sigma_all2
            #self._last_sigma_all2 = self._last_sigma_all
            if new_sigma_interp:
                self._last_sigma_all = np.zeros((nz, len(x), self._sigma.shape[1], self._sigma.shape[2]))

            #self._xsec_precalc3 = self._xsec_precalc2
            #self._xsec_precalc2 = self._xsec_precalc
            self._xsec_precalc = np.zeros((nz, len(x)))
            for i in range(nz):
                z1 = zz+1.0
                if new_sigma_interp:
                    self._last_sigma_all[i] = self._interpolate_sigma(x*z1)
                    self._xsec_precalc[i] = np.sum(num_ab*self._last_sigma_all[i], axis=(1, 2))*6.6e-5*1e-22
                else:

                    self._xsec_precalc[i] = np.sum(num_ab*self._last_sigma_all[i], axis=(1, 2))*6.6e-5*1e-22
                #self._last_sigma_all[i] = self._interpolate_sigma(x*z1)
                zz += zsam
            #xsec_precalc = self._xsec_precalc
            #sigma_all = self._last_sigma_all
            zz = zsam*0.5
        xsec_precalc = self._xsec_precalc

        #################################################

        for i in range(nz):
            z1 = zz + 1.0
            # n in this shell
            n = n0 * z1 ** delta
            zf = z1 ** 2 / np.sqrt(self._omegam * z1 ** 3 + self._omegal)
            zf *= zsam * self._c * n * self._cmpermpc / self._h0

<<<<<<< HEAD
            sigma = self._interpolate_sigma(x * z1)
            # factor 1*e-22
            xsec = np.sum(num * sigma, axis=(1, 2)) * 6.6e-5 * 1e-22
            taus += xsec * zf
=======
            #sigma = self._interpolate_sigma(x)
            #xsec = np.sum(num_ab*sigma, axis=(1, 2))*6.6e-5*1e-22

            taus += xsec_precalc[i]*zf
>>>>>>> 905fb6a1
            zz += zsam

        return np.exp(-taus)<|MERGE_RESOLUTION|>--- conflicted
+++ resolved
@@ -263,7 +263,7 @@
         """
 
         # calc the ionizing spectrum
-        #spec = self._calc_ion_spec(gamma)
+        # spec = self._calc_ion_spec(gamma)
 
         # get the num matrix
         num = self._calc_num(gamma, temp, xi)
@@ -281,7 +281,7 @@
         # multiply together and sum
         return np.sum(num * sigma, axis=(1, 2)) * 6.6e-5
 
-    #@cache_array_method(maxsize=1000)
+    # @cache_array_method(maxsize=1000)
     def _interpolate_sigma(self, ekev):
         """
         Interpolate sigma for the e values
@@ -313,11 +313,7 @@
 
         return sigma
 
-<<<<<<< HEAD
     #    @lru_cache(maxsize=1)
-=======
-    @lru_cache(maxsize=4)
->>>>>>> 905fb6a1
     def _calc_ion_spec(self, gamma):
         """
         Calc the F(E)*deltaE at the grid energies of the base energies.
@@ -489,20 +485,20 @@
         self._c = 2.99792458e5
         self._last_x_sum = 0
         self._last_z = None
-        #self._2last_x_sum = 0
-        #self._2last_z = None
-        #self._3last_x_sum = 0
-        #self._3last_z = None
+        # self._2last_x_sum = 0
+        # self._2last_z = None
+        # self._3last_x_sum = 0
+        # self._3last_z = None
         self._last_sigma_all = None
-        #self._last_sigma_all2 = None
-        #self._last_sigma_all3 = None
+        # self._last_sigma_all2 = None
+        # self._last_sigma_all3 = None
         self._xsec_precalc = None
-        #self._xsec_precalc2 = None
-        #self._xsec_precalc3 = None
+        # self._xsec_precalc2 = None
+        # self._xsec_precalc3 = None
         self._last_gamma = None
         self._last_temp = None
         self._last_xi = None
-        #if self.redshift.fixed == True:
+        # if self.redshift.fixed == True:
         #    # precalc the sigma interpolation
         #    nz = int(self.redshift/0.02)
         #    zsam = self.redshift/nz
@@ -518,42 +514,25 @@
         self.redshift.unit = astropy_units.dimensionless_unscaled
         self.temp.unit = astropy_units.K
         self.gamma.unit = astropy_units.dimensionless_unscaled
-        self.xi.unit = astropy_units.erg*astropy_units.cm*astropy_units.s**(-1)
+        self.xi.unit = (
+            astropy_units.erg * astropy_units.cm * astropy_units.s ** (-1)
+        )
         self.abundance.unit = astropy_units.dimensionless_unscaled
         self.fe_abundance.unit = astropy_units.dimensionless_unscaled
 
-<<<<<<< HEAD
+    # def evaluate(
+    #     self, x, n0, delta, redshift, temp, xi, gamma, abundance, fe_abundance
+    # ):
+
     def evaluate(
         self, x, n0, delta, redshift, temp, xi, gamma, abundance, fe_abundance
     ):
-=======
-    @lru_cache(maxsize=5)
-    def _interpolate_sigma_all(self, ekev):
-        print("Hallo")
-        sigma_all = np.zeros((self._nz, len(ekev), self._sigma.shape[1], self._sigma.shape[2]))
-        zz = 0.5*self._zsam
-        for i in range(self._nz):
-                z1 = zz+1.0
-                sigma_all[i] = self._interpolate_sigma(ekev*z1)
-                zz += self._zsam
-        return sigma_all
->>>>>>> 905fb6a1
-
-    def evaluate(self, x, n0, delta, redshift, temp, xi, gamma, abundance, fe_abundance):
         # define z shells
-<<<<<<< HEAD
         nz = int(redshift / 0.02)
         zsam = redshift / nz
         zz = zsam * 0.5
         spec = self._calc_ion_spec(gamma)
         num = self._calc_num(spec, temp, xi)
-=======
-        nz = int(redshift/0.02)
-        zsam = redshift/nz
-        zz = zsam*0.5
-        #spec = self._calc_ion_spec(gamma)
-        num = self._calc_num(gamma, temp, xi)
->>>>>>> 905fb6a1
 
         # get abundance TODO check this
         ab = np.copy(self._abundance)
@@ -561,19 +540,23 @@
         ab[-1] *= 10 ** fe_abundance  # for iron
 
         # weight num by abundance
-        num_ab = num*ab
+        num_ab = num * ab
         # array with the taus for alle energies
         taus = np.zeros(len(x))
 
-        #self._z = redshift
-        #self._nz = nz
-        #self._zsam = zsam
-        #sigma_all = self._interpolate_sigma_all(x)
+        # self._z = redshift
+        # self._nz = nz
+        # self._zsam = zsam
+        # sigma_all = self._interpolate_sigma_all(x)
 
         ################## Some kind of caching of the last calls (last 3 for the sigma interp, because 3ML calls the function on the edges and on the middle of the ebins for
         ################## simpson integration)... Have to improve this at some point
 
-        if self._last_gamma == gamma and self._last_temp == temp and self._last_xi == xi:
+        if (
+            self._last_gamma == gamma
+            and self._last_temp == temp
+            and self._last_xi == xi
+        ):
             new_num = False
         else:
             new_num = True
@@ -584,57 +567,67 @@
         new_sigma_interp = True
 
         sum_x = np.sum(x)
-        #if np.all(self._last_x == x):
+        # if np.all(self._last_x == x):
         if self._last_x_sum == sum_x:
             if self._last_z == redshift:
-                #everything stayed the same
-                #sigma_all = self._last_sigma_all
-                #xsec_precalc = self._xsec_precalc
+                # everything stayed the same
+                # sigma_all = self._last_sigma_all
+                # xsec_precalc = self._xsec_precalc
                 new_sigma_interp = False
         if new_sigma_interp:
             self._last_z = redshift
             self._last_x_sum = sum_x
-        #if np.all(self._2last_x == x):
-        #if self._2last_x_sum == sum_x:
+        # if np.all(self._2last_x == x):
+        # if self._2last_x_sum == sum_x:
         #    if self._2last_z == redshift:
         #        #everything stayed the same
         #        #xsec_precalc = self._xsec_precalc2
         #        sigma_all = self._last_sigma_all2
         #        new_sigma_interp = False
-        #if np.all(self._3last_x == x):
-        #if self._3last_x_sum == sum_x:
+        # if np.all(self._3last_x == x):
+        # if self._3last_x_sum == sum_x:
         #    if self._3last_z == redshift:
         #        #everything stayed the same
         #        sigma_all = self._last_sigma_all3
         #        #xsec_precalc = self._xsec_precalc3
         #        new_sigma_interp = False
         if new_sigma_interp or new_num:
-            #self._3last_z = self._2last_z
-            #self._3last_x_sum = self._2last_x_sum
-            #self._2last_z = self._last_z
-            #self._2last_x_sum = self._last_x_sum
+            # self._3last_z = self._2last_z
+            # self._3last_x_sum = self._2last_x_sum
+            # self._2last_z = self._last_z
+            # self._2last_x_sum = self._last_x_sum
             # something changed we have to recalc the sigma interpolation
-            #self._last_sigma_all3 = self._last_sigma_all2
-            #self._last_sigma_all2 = self._last_sigma_all
+            # self._last_sigma_all3 = self._last_sigma_all2
+            # self._last_sigma_all2 = self._last_sigma_all
             if new_sigma_interp:
-                self._last_sigma_all = np.zeros((nz, len(x), self._sigma.shape[1], self._sigma.shape[2]))
-
-            #self._xsec_precalc3 = self._xsec_precalc2
-            #self._xsec_precalc2 = self._xsec_precalc
+                self._last_sigma_all = np.zeros(
+                    (nz, len(x), self._sigma.shape[1], self._sigma.shape[2])
+                )
+
+            # self._xsec_precalc3 = self._xsec_precalc2
+            # self._xsec_precalc2 = self._xsec_precalc
             self._xsec_precalc = np.zeros((nz, len(x)))
             for i in range(nz):
-                z1 = zz+1.0
+                z1 = zz + 1.0
                 if new_sigma_interp:
-                    self._last_sigma_all[i] = self._interpolate_sigma(x*z1)
-                    self._xsec_precalc[i] = np.sum(num_ab*self._last_sigma_all[i], axis=(1, 2))*6.6e-5*1e-22
+                    self._last_sigma_all[i] = self._interpolate_sigma(x * z1)
+                    self._xsec_precalc[i] = (
+                        np.sum(num_ab * self._last_sigma_all[i], axis=(1, 2))
+                        * 6.6e-5
+                        * 1e-22
+                    )
                 else:
 
-                    self._xsec_precalc[i] = np.sum(num_ab*self._last_sigma_all[i], axis=(1, 2))*6.6e-5*1e-22
-                #self._last_sigma_all[i] = self._interpolate_sigma(x*z1)
+                    self._xsec_precalc[i] = (
+                        np.sum(num_ab * self._last_sigma_all[i], axis=(1, 2))
+                        * 6.6e-5
+                        * 1e-22
+                    )
+                # self._last_sigma_all[i] = self._interpolate_sigma(x*z1)
                 zz += zsam
-            #xsec_precalc = self._xsec_precalc
-            #sigma_all = self._last_sigma_all
-            zz = zsam*0.5
+            # xsec_precalc = self._xsec_precalc
+            # sigma_all = self._last_sigma_all
+            zz = zsam * 0.5
         xsec_precalc = self._xsec_precalc
 
         #################################################
@@ -646,17 +639,10 @@
             zf = z1 ** 2 / np.sqrt(self._omegam * z1 ** 3 + self._omegal)
             zf *= zsam * self._c * n * self._cmpermpc / self._h0
 
-<<<<<<< HEAD
             sigma = self._interpolate_sigma(x * z1)
             # factor 1*e-22
             xsec = np.sum(num * sigma, axis=(1, 2)) * 6.6e-5 * 1e-22
             taus += xsec * zf
-=======
-            #sigma = self._interpolate_sigma(x)
-            #xsec = np.sum(num_ab*sigma, axis=(1, 2))*6.6e-5*1e-22
-
-            taus += xsec_precalc[i]*zf
->>>>>>> 905fb6a1
             zz += zsam
 
         return np.exp(-taus)